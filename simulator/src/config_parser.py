import os
import sys
from pathlib import Path

import yaml
from cerberus import Validator
<<<<<<< HEAD

import constants
from cluster import Cluster
from data_ingestion import DataIngestion, State
from search import Search
=======
import constants as const
from errors import ValidationError
>>>>>>> 3617a2ba


class Config:
    """
    Class to hold all the configurations provided in config file together
    """
    def __init__(
        self,
        stats: dict,
        data_ingestion: dict[dict],
        searches: list[dict],
        simulation_frequency_minutes: int,
    ):
        """
        Initialise the Config object
        :param stats: cluster stats specified in config file
        :param data_ingestion: data ingestion mapping specified in config file
        :param searches: searches list specified in config file
        :param simulation_frequency_minutes: interval between two simulated points
        """
        self.cluster = Cluster(**stats)
        self.simulation_frequency_minutes = simulation_frequency_minutes
        all_states = [State(**state) for state in data_ingestion.get(constants.DATA_INGESTION_STATES)]
        randomness_percentage = data_ingestion.get(constants.DATA_INGESTION_RANDOMNESS_PERCENTAGE)
        self.data_function = DataIngestion(all_states, randomness_percentage)
        self.searches = [Search(**specs) for specs in searches]


def get_source_code_dir():
    """
    get the parent directory of simulator code
    :return: parent directory of simulator code
    """
    return Path(__file__).parent.resolve()


def validate_config(all_configs: dict):
    """
    Validate dictionary of configs (read from config file) against the defined schema
    :param all_configs: dictionary containing all items from config yaml
    :return: tuple containing validation state of configuration (True/False) and
             dictionary of errors
             eg. (True, {})
    """
    # Fetching the dir path to add to the schema file name
    source_code_dir: Path = get_source_code_dir()
    schema_path = os.path.join(source_code_dir, constants.SCHEMA_FILE_NAME)
    schema = eval(open(schema_path, "r").read())

    # validating config file against the schema
    validator = Validator(schema)
    return validator.validate(all_configs, schema), validator.errors


def parse_config(config_file_path: str):
    """
    Read and parse the config file into objects,
    that can work with simulator
    :param config_file_path: path of the yaml file
    :return: object of Config class
    """
    # Fetching the config file from the specified path
    fp = open(config_file_path, "r")

    # Error handling mechanism for incompletely filled config file
    try:
        # Loading the config file content to dictionary to validate
        all_configs = yaml.safe_load(fp.read())
    except Exception as e:
        fp.close()
        raise ValidationError('error reading config file - ' + str(e))

    fp.close()

    source_code_dir: Path = get_source_code_dir()

    # Perform Validation of the config file
    is_valid, errors = validate_config(all_configs)

<<<<<<< HEAD
    if not is_valid:
        sys.stdout.write(str(errors))
        sys.stdout.write("Please pass a Valid config file")
        exit()

    # Extract the configurations from the file to form Config object
    simulation_frequency_minutes = all_configs.pop(
        constants.SIMULATION_FREQUENCY_MINUTES
=======
    # If it is a valid config file, Place the file in the simulator/src/main and return
    if is_valid:
        # cwd = os.getcwd()
        config_file_path = os.path.join(source_code_dir, const.CONFIG_FILE_PATH)
        file_handler = open(config_file_path, "w")
        yaml.dump(all_configs, file_handler, allow_unicode=True)
        file_handler.close()

    # If the required fields is not present in the config file then do not place it in src/
    else:
        raise ValidationError('Error validating config file - ' + str(errors))
    data_generation_interval_minutes = all_configs.pop(
        const.DATA_GENERATION_INTERVAL_MINUTES
>>>>>>> 3617a2ba
    )
    data_ingestion = all_configs.pop(constants.DATA_INGESTION)
    searches = all_configs.pop(constants.SEARCHES)
    stats = all_configs

    return Config(stats, data_ingestion, searches, simulation_frequency_minutes)
<|MERGE_RESOLUTION|>--- conflicted
+++ resolved
@@ -1,125 +1,103 @@
-import os
-import sys
-from pathlib import Path
-
-import yaml
-from cerberus import Validator
-<<<<<<< HEAD
-
-import constants
-from cluster import Cluster
-from data_ingestion import DataIngestion, State
-from search import Search
-=======
-import constants as const
-from errors import ValidationError
->>>>>>> 3617a2ba
-
-
-class Config:
-    """
-    Class to hold all the configurations provided in config file together
-    """
-    def __init__(
-        self,
-        stats: dict,
-        data_ingestion: dict[dict],
-        searches: list[dict],
-        simulation_frequency_minutes: int,
-    ):
-        """
-        Initialise the Config object
-        :param stats: cluster stats specified in config file
-        :param data_ingestion: data ingestion mapping specified in config file
-        :param searches: searches list specified in config file
-        :param simulation_frequency_minutes: interval between two simulated points
-        """
-        self.cluster = Cluster(**stats)
-        self.simulation_frequency_minutes = simulation_frequency_minutes
-        all_states = [State(**state) for state in data_ingestion.get(constants.DATA_INGESTION_STATES)]
-        randomness_percentage = data_ingestion.get(constants.DATA_INGESTION_RANDOMNESS_PERCENTAGE)
-        self.data_function = DataIngestion(all_states, randomness_percentage)
-        self.searches = [Search(**specs) for specs in searches]
-
-
-def get_source_code_dir():
-    """
-    get the parent directory of simulator code
-    :return: parent directory of simulator code
-    """
-    return Path(__file__).parent.resolve()
-
-
-def validate_config(all_configs: dict):
-    """
-    Validate dictionary of configs (read from config file) against the defined schema
-    :param all_configs: dictionary containing all items from config yaml
-    :return: tuple containing validation state of configuration (True/False) and
-             dictionary of errors
-             eg. (True, {})
-    """
-    # Fetching the dir path to add to the schema file name
-    source_code_dir: Path = get_source_code_dir()
-    schema_path = os.path.join(source_code_dir, constants.SCHEMA_FILE_NAME)
-    schema = eval(open(schema_path, "r").read())
-
-    # validating config file against the schema
-    validator = Validator(schema)
-    return validator.validate(all_configs, schema), validator.errors
-
-
-def parse_config(config_file_path: str):
-    """
-    Read and parse the config file into objects,
-    that can work with simulator
-    :param config_file_path: path of the yaml file
-    :return: object of Config class
-    """
-    # Fetching the config file from the specified path
-    fp = open(config_file_path, "r")
-
-    # Error handling mechanism for incompletely filled config file
-    try:
-        # Loading the config file content to dictionary to validate
-        all_configs = yaml.safe_load(fp.read())
-    except Exception as e:
-        fp.close()
-        raise ValidationError('error reading config file - ' + str(e))
-
-    fp.close()
-
-    source_code_dir: Path = get_source_code_dir()
-
-    # Perform Validation of the config file
-    is_valid, errors = validate_config(all_configs)
-
-<<<<<<< HEAD
-    if not is_valid:
-        sys.stdout.write(str(errors))
-        sys.stdout.write("Please pass a Valid config file")
-        exit()
-
-    # Extract the configurations from the file to form Config object
-    simulation_frequency_minutes = all_configs.pop(
-        constants.SIMULATION_FREQUENCY_MINUTES
-=======
-    # If it is a valid config file, Place the file in the simulator/src/main and return
-    if is_valid:
-        # cwd = os.getcwd()
-        config_file_path = os.path.join(source_code_dir, const.CONFIG_FILE_PATH)
-        file_handler = open(config_file_path, "w")
-        yaml.dump(all_configs, file_handler, allow_unicode=True)
-        file_handler.close()
-
-    # If the required fields is not present in the config file then do not place it in src/
-    else:
-        raise ValidationError('Error validating config file - ' + str(errors))
-    data_generation_interval_minutes = all_configs.pop(
-        const.DATA_GENERATION_INTERVAL_MINUTES
->>>>>>> 3617a2ba
-    )
-    data_ingestion = all_configs.pop(constants.DATA_INGESTION)
-    searches = all_configs.pop(constants.SEARCHES)
-    stats = all_configs
-
-    return Config(stats, data_ingestion, searches, simulation_frequency_minutes)
+import os
+import sys
+from pathlib import Path
+
+import yaml
+from cerberus import Validator
+
+import constants
+from cluster import Cluster
+from data_ingestion import DataIngestion, State
+from search import Search
+from errors import ValidationError
+
+
+class Config:
+    """
+    Class to hold all the configurations provided in config file together
+    """
+    def __init__(
+        self,
+        stats: dict,
+        data_ingestion: dict[dict],
+        searches: list[dict],
+        simulation_frequency_minutes: int,
+    ):
+        """
+        Initialise the Config object
+        :param stats: cluster stats specified in config file
+        :param data_ingestion: data ingestion mapping specified in config file
+        :param searches: searches list specified in config file
+        :param simulation_frequency_minutes: interval between two simulated points
+        """
+        self.cluster = Cluster(**stats)
+        self.simulation_frequency_minutes = simulation_frequency_minutes
+        all_states = [State(**state) for state in data_ingestion.get(constants.DATA_INGESTION_STATES)]
+        randomness_percentage = data_ingestion.get(constants.DATA_INGESTION_RANDOMNESS_PERCENTAGE)
+        self.data_function = DataIngestion(all_states, randomness_percentage)
+        self.searches = [Search(**specs) for specs in searches]
+
+
+def get_source_code_dir():
+    """
+    get the parent directory of simulator code
+    :return: parent directory of simulator code
+    """
+    return Path(__file__).parent.resolve()
+
+
+def validate_config(all_configs: dict):
+    """
+    Validate dictionary of configs (read from config file) against the defined schema
+    :param all_configs: dictionary containing all items from config yaml
+    :return: tuple containing validation state of configuration (True/False) and
+             dictionary of errors
+             eg. (True, {})
+    """
+    # Fetching the dir path to add to the schema file name
+    source_code_dir: Path = get_source_code_dir()
+    schema_path = os.path.join(source_code_dir, constants.SCHEMA_FILE_NAME)
+    schema = eval(open(schema_path, "r").read())
+
+    # validating config file against the schema
+    validator = Validator(schema)
+    return validator.validate(all_configs, schema), validator.errors
+
+
+def parse_config(config_file_path: str):
+    """
+    Read and parse the config file into objects,
+    that can work with simulator
+    :param config_file_path: path of the yaml file
+    :return: object of Config class
+    """
+    # Fetching the config file from the specified path
+    fp = open(config_file_path, "r")
+
+    # Error handling mechanism for incompletely filled config file
+    try:
+        # Loading the config file content to dictionary to validate
+        all_configs = yaml.safe_load(fp.read())
+    except Exception as e:
+        fp.close()
+        raise ValidationError('error reading config file - ' + str(e))
+
+    fp.close()
+
+    source_code_dir: Path = get_source_code_dir()
+
+    # Perform Validation of the config file
+    is_valid, errors = validate_config(all_configs)
+
+    if not is_valid:
+        raise ValidationError('Error validating config file - ' + str(errors))
+
+    # Extract the configurations from the file to form Config object
+    simulation_frequency_minutes = all_configs.pop(
+        constants.SIMULATION_FREQUENCY_MINUTES
+    )
+    data_ingestion = all_configs.pop(constants.DATA_INGESTION)
+    searches = all_configs.pop(constants.SEARCHES)
+    stats = all_configs
+
+    return Config(stats, data_ingestion, searches, simulation_frequency_minutes)