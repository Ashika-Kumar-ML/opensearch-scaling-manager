import os
import shutil
import json
from datetime import datetime, timedelta

from flask import Flask, jsonify, Response, request
from flask_sqlalchemy import SQLAlchemy
from sqlalchemy import text, desc
from werkzeug.exceptions import BadRequest

import constants
from config_parser import parse_config, get_source_code_dir
from data_ingestion import State, DataIngestion
from cluster import Cluster
from open_search_simulator import Simulator
from plotter import plot_data_points


app = Flask(__name__)
app.config["SQLALCHEMY_DATABASE_URI"] = "sqlite:///datapoints.db"
app.app_context().push()
if os.path.exists("instance"):
    shutil.rmtree("instance")
db = SQLAlchemy(app)


# Database model to store the datapoints
class DataModel(db.Model):
    status = db.Column(db.String(200))
    cpu_usage_percent = db.Column(db.Float, default=0)
    memory_usage_percent = db.Column(db.Float, default=0)
    shards_count = db.Column(db.Integer, default=0)
    total_nodes_count = db.Column(db.Integer, default=0)
    date_created = db.Column(db.DateTime, default=datetime.now(), primary_key=True)


def convert_to_hh_mm(duration_in_m):
    """
    Converts the duration in minutes to time object of "HH:MM" format
    :param duration_in_m: represnts the duration in minutes 
    :return: Time object generated from minutes
    """
    time_h_m = "{:02d}:{:02d}".format(*divmod(duration_in_m, 60))
    time_obj = datetime.strptime(time_h_m, "%H:%M")
    return time_obj


<<<<<<< HEAD
# Returns the violated count for a requested metric, threshold and duration,
# returns error if sufficient data points are not present.
@app.route('/stats/violated/<string:stat_name>/<int:duration>/<float:threshold>')
=======
@app.route("/stats/violated/<string:stat_name>/<int:duration>/<float:threshold>")
>>>>>>> 45ea63b5
def violated_count(stat_name, duration, threshold):
    """
    Endpoint fetches the violated count for a requested metric, threshold and duration,
    :param stat_name: represents the stat that is being queried.
    :param duration: represents the time period for fetaching the average
    :param threshold: represents the limit considered for evaluating violated count
    :return: count of stat exceeding the threshold for a given duration
    """
    # calculate time to query for data
    time_now = datetime.now()

    # Convert the minutes to time object to compare and query for required data points
    query_begin_time = time_now - timedelta(minutes=duration)

    try:
        # Fetching the count of data points for given duration.
        data_point_count = (
            DataModel.query.order_by(constants.STAT_REQUEST[stat_name])
            .filter(DataModel.date_created > query_begin_time)
            .filter(DataModel.date_created < time_now)
            .count()
        )

        # If expected data points are not present then respond with error
        if first_data_point_time > query_begin_time:
            return Response(json.dumps("Not enough Data points"), status=400)

        # Fetches the count of stat_name that exceeds the threshold for given duration
        stats = (
            DataModel.query.order_by(constants.STAT_REQUEST[stat_name])
            .filter(
                DataModel.__getattribute__(DataModel, constants.STAT_REQUEST[stat_name])
                > threshold
            )
            .filter(DataModel.date_created > query_begin_time)
            .filter(DataModel.date_created < time_now)
            .count()
        )

        return jsonify({"ViolatedCount": stats})

    except Exception as e:
        return Response(e, status=404)


@app.route("/stats/avg/<string:stat_name>/<int:duration>")
def average(stat_name, duration):
    """
    The endpoint cevaluates average of requested stat for a duration
    returns error if sufficient data points are not present.
    :param stat_name: represents the stat that is being queried.
    :param duration: represents the time period for fetaching the average
    :return: average of the provided stat name for the decision period.
    """
    # calculate time to query for data
    time_now = datetime.now()

    # Convert the minutes to time object to compare and query for required data points
    query_begin_time = time_now - timedelta(minutes=duration)

    stat_list = []
    try:
<<<<<<< HEAD
        # Fetches list of rows that is filter by stat_name and are filtered by decision period
        avg_list = DataModel.query.order_by(constants.STAT_REQUEST[stat_name]).filter(
            DataModel.date_created > time_obj).filter(DataModel.date_created < time_now).with_entities(
            text(constants.STAT_REQUEST[stat_name])).all()
=======
        # Fetches list of rows that is filter by stat_name and are filterd by decision period
        avg_list = (
            DataModel.query.order_by(constants.STAT_REQUEST[stat_name])
            .filter(DataModel.date_created > query_begin_time)
            .filter(DataModel.date_created < time_now)
            .with_entities(text(constants.STAT_REQUEST[stat_name]))
            .all()
        )
>>>>>>> 45ea63b5
        for avg_value in avg_list:
            stat_list.append(avg_value[0])

        # If expected data points count are not present then respond with error
<<<<<<< HEAD
        if duration // sim.frequency_minutes > len(stat_list):
=======
        if first_data_point_time > query_begin_time:
>>>>>>> 45ea63b5
            return Response(json.dumps("Not enough Data points"), status=400)

        # check if any data points were collected
        if not stat_list:
            return Response(json.dumps("Not enough Data points"), status=400)

        # Average, minimum and maximum value of a stat for a given decision period
        return jsonify(
            {
                "avg": sum(stat_list) / len(stat_list),
                "min": min(stat_list),
                "max": max(stat_list),
            }
        )

    except Exception as e:
        return Response(str(e), status=404)


@app.route("/stats/current/<string:stat_name>")
def current(stat_name):
    """
    The endpoint to fetch stat from the latest poll,
    Returns error if sufficient data points are not present.
    :return: Stat generated by the most recent poll
    """
    try:
        if constants.STAT_REQUEST[stat_name] == constants.CLUSTER_STATE:
            if Simulator.is_provision_in_progress():
                return jsonify({"current_stat": constants.CLUSTER_STATE_YELLOW})
        # Fetches the stat_name for the latest poll
<<<<<<< HEAD
        current_stat = DataModel.query.order_by(desc(DataModel.date_created)).with_entities(
            DataModel.__getattribute__(DataModel, constants.STAT_REQUEST[stat_name])).all()
=======
        current = (
            DataModel.query.order_by(desc(DataModel.date_created))
            .with_entities(
                DataModel.__getattribute__(DataModel, constants.STAT_REQUEST[stat_name])
            )
            .all()
        )
>>>>>>> 45ea63b5

        # If expected data points count are not present then respond with error
        if len(current_stat) == 0:
            return Response(json.dumps("Not enough Data points"), status=400)

        return jsonify({"current_stat": current_stat[0][constants.STAT_REQUEST[stat_name]]})

    except KeyError:
        return Response(f'stat not found - {stat_name}', status=404)
    except Exception as e:
        return Response(e, status=404)


@app.route("/provision/addnode", methods=["POST"])
def add_node():
    """
    Endpoint to simulate that a cluster state change is under provision
    Expects request body to specify the number of nodes added or removed
    :return: total number of resultant nodes and duration of cluster state as yellow
    """
    try:
<<<<<<< HEAD
        # get the number of added nodes from request body
        nodes = int(request.json['nodes'])
        sim = Simulator(configs.cluster, configs.data_function, configs.searches, configs.simulation_frequency_minutes)
        sim.cluster.add_nodes(nodes)
        cluster_objects = sim.run(24 * 60)

        cluster_objects_post_change = []
        now = datetime.now()
        for cluster_obj in cluster_objects:
            if cluster_obj.date_time >= now:
                cluster_objects_post_change.append(cluster_obj)
                task = DataModel(
                    cpu_usage_percent=cluster_obj.cpu_usage_percent,
                    memory_usage_percent=cluster_obj.memory_usage_percent,
                    date_created=cluster_obj.date_time,
                    total_nodes_count=cluster_obj.total_nodes_count,
                    status=cluster_obj.status
                )
                db.session.merge(task)
        db.session.commit()
        plot_data_points(cluster_objects_post_change, skip_data_ingestion=True)
    except BadRequest as err:
        return Response(json.dumps("expected key 'nodes'"), status=404)
    expiry_time = Simulator.create_provisioning_lock()
    return jsonify({
        'expiry': expiry_time,
        'nodes': sim.cluster.total_nodes_count
    })


@app.route('/all')
def all_data():
    count = DataModel.query.with_entities(
        DataModel.cpu_usage_percent,
        DataModel.memory_usage_percent,
        DataModel.status
    ).count()
    return jsonify(count)
=======
        request.json["nodes"]
    except:
        return Response(json.dumps("Not enough Data points"), status=404)
    # Todo - Reflect node count in cluster
    expiry_time = Simulator.create_provisioning_lock()
    return jsonify({"expiry": expiry_time})


@app.route("/all")
def all():
    """
    Endpoint to fetch the count of datapoints generated by simulator
    :return: returns the count of total datapoints generated by the simulator
    """
    task = DataModel.query.with_entities(
        DataModel.cpu_usage_percent, DataModel.memory_usage_percent, DataModel.status
    ).count()
    return jsonify(task)
>>>>>>> 45ea63b5


if __name__ == "__main__":
    db.create_all()

    # remove any existing provision lock
    Simulator.remove_provisioning_lock()
<<<<<<< HEAD
    # get configs from config yaml
    configs = parse_config(os.path.join(get_source_code_dir(), constants.CONFIG_FILE_PATH))
    # create the simulator object
    sim = Simulator(configs.cluster, configs.data_function, configs.searches, configs.simulation_frequency_minutes)
    # generate the data points from simulator
    cluster_objects = sim.run(24 * 60)
    # save the generated data points to png
=======

    configs = parse_config(
        os.path.join(get_source_code_dir(), constants.CONFIG_FILE_PATH)
    )
    all_states = [
        State(**state)
        for state in configs.data_ingestion.get(constants.DATA_INGESTION_STATES)
    ]
    randomness_percentage = configs.data_ingestion.get(
        constants.DATA_INGESTION_RANDOMNESS_PERCENTAGE
    )

    data_function = DataIngestion(all_states, randomness_percentage)

    cluster = Cluster(**configs.stats)

    sim = Simulator(
        cluster,
        data_function,
        configs.searches,
        configs.data_generation_interval_minutes,
    )
    # generate the data points from simulator
    cluster_objects = sim.run(24 * 60)
    first_data_point_time = cluster_objects[0].date_time
>>>>>>> 45ea63b5
    plot_data_points(cluster_objects)
    # save data points inside db
    for cluster_obj in cluster_objects:
        task = DataModel(
            cpu_usage_percent=cluster_obj.cpu_usage_percent,
            memory_usage_percent=cluster_obj.memory_usage_percent,
            total_nodes_count=cluster_obj.total_nodes_count,
            date_created=cluster_obj.date_time,
            status=cluster_obj.status,
        )
        db.session.add(task)
    db.session.commit()

    # start serving the apis
    app.run(port=constants.APP_PORT, debug=True)
<|MERGE_RESOLUTION|>--- conflicted
+++ resolved
@@ -1,320 +1,254 @@
-import os
-import shutil
-import json
-from datetime import datetime, timedelta
-
-from flask import Flask, jsonify, Response, request
-from flask_sqlalchemy import SQLAlchemy
-from sqlalchemy import text, desc
-from werkzeug.exceptions import BadRequest
-
-import constants
-from config_parser import parse_config, get_source_code_dir
-from data_ingestion import State, DataIngestion
-from cluster import Cluster
-from open_search_simulator import Simulator
-from plotter import plot_data_points
-
-
-app = Flask(__name__)
-app.config["SQLALCHEMY_DATABASE_URI"] = "sqlite:///datapoints.db"
-app.app_context().push()
-if os.path.exists("instance"):
-    shutil.rmtree("instance")
-db = SQLAlchemy(app)
-
-
-# Database model to store the datapoints
-class DataModel(db.Model):
-    status = db.Column(db.String(200))
-    cpu_usage_percent = db.Column(db.Float, default=0)
-    memory_usage_percent = db.Column(db.Float, default=0)
-    shards_count = db.Column(db.Integer, default=0)
-    total_nodes_count = db.Column(db.Integer, default=0)
-    date_created = db.Column(db.DateTime, default=datetime.now(), primary_key=True)
-
-
-def convert_to_hh_mm(duration_in_m):
-    """
-    Converts the duration in minutes to time object of "HH:MM" format
-    :param duration_in_m: represnts the duration in minutes 
-    :return: Time object generated from minutes
-    """
-    time_h_m = "{:02d}:{:02d}".format(*divmod(duration_in_m, 60))
-    time_obj = datetime.strptime(time_h_m, "%H:%M")
-    return time_obj
-
-
-<<<<<<< HEAD
-# Returns the violated count for a requested metric, threshold and duration,
-# returns error if sufficient data points are not present.
-@app.route('/stats/violated/<string:stat_name>/<int:duration>/<float:threshold>')
-=======
-@app.route("/stats/violated/<string:stat_name>/<int:duration>/<float:threshold>")
->>>>>>> 45ea63b5
-def violated_count(stat_name, duration, threshold):
-    """
-    Endpoint fetches the violated count for a requested metric, threshold and duration,
-    :param stat_name: represents the stat that is being queried.
-    :param duration: represents the time period for fetaching the average
-    :param threshold: represents the limit considered for evaluating violated count
-    :return: count of stat exceeding the threshold for a given duration
-    """
-    # calculate time to query for data
-    time_now = datetime.now()
-
-    # Convert the minutes to time object to compare and query for required data points
-    query_begin_time = time_now - timedelta(minutes=duration)
-
-    try:
-        # Fetching the count of data points for given duration.
-        data_point_count = (
-            DataModel.query.order_by(constants.STAT_REQUEST[stat_name])
-            .filter(DataModel.date_created > query_begin_time)
-            .filter(DataModel.date_created < time_now)
-            .count()
-        )
-
-        # If expected data points are not present then respond with error
-        if first_data_point_time > query_begin_time:
-            return Response(json.dumps("Not enough Data points"), status=400)
-
-        # Fetches the count of stat_name that exceeds the threshold for given duration
-        stats = (
-            DataModel.query.order_by(constants.STAT_REQUEST[stat_name])
-            .filter(
-                DataModel.__getattribute__(DataModel, constants.STAT_REQUEST[stat_name])
-                > threshold
-            )
-            .filter(DataModel.date_created > query_begin_time)
-            .filter(DataModel.date_created < time_now)
-            .count()
-        )
-
-        return jsonify({"ViolatedCount": stats})
-
-    except Exception as e:
-        return Response(e, status=404)
-
-
-@app.route("/stats/avg/<string:stat_name>/<int:duration>")
-def average(stat_name, duration):
-    """
-    The endpoint cevaluates average of requested stat for a duration
-    returns error if sufficient data points are not present.
-    :param stat_name: represents the stat that is being queried.
-    :param duration: represents the time period for fetaching the average
-    :return: average of the provided stat name for the decision period.
-    """
-    # calculate time to query for data
-    time_now = datetime.now()
-
-    # Convert the minutes to time object to compare and query for required data points
-    query_begin_time = time_now - timedelta(minutes=duration)
-
-    stat_list = []
-    try:
-<<<<<<< HEAD
-        # Fetches list of rows that is filter by stat_name and are filtered by decision period
-        avg_list = DataModel.query.order_by(constants.STAT_REQUEST[stat_name]).filter(
-            DataModel.date_created > time_obj).filter(DataModel.date_created < time_now).with_entities(
-            text(constants.STAT_REQUEST[stat_name])).all()
-=======
-        # Fetches list of rows that is filter by stat_name and are filterd by decision period
-        avg_list = (
-            DataModel.query.order_by(constants.STAT_REQUEST[stat_name])
-            .filter(DataModel.date_created > query_begin_time)
-            .filter(DataModel.date_created < time_now)
-            .with_entities(text(constants.STAT_REQUEST[stat_name]))
-            .all()
-        )
->>>>>>> 45ea63b5
-        for avg_value in avg_list:
-            stat_list.append(avg_value[0])
-
-        # If expected data points count are not present then respond with error
-<<<<<<< HEAD
-        if duration // sim.frequency_minutes > len(stat_list):
-=======
-        if first_data_point_time > query_begin_time:
->>>>>>> 45ea63b5
-            return Response(json.dumps("Not enough Data points"), status=400)
-
-        # check if any data points were collected
-        if not stat_list:
-            return Response(json.dumps("Not enough Data points"), status=400)
-
-        # Average, minimum and maximum value of a stat for a given decision period
-        return jsonify(
-            {
-                "avg": sum(stat_list) / len(stat_list),
-                "min": min(stat_list),
-                "max": max(stat_list),
-            }
-        )
-
-    except Exception as e:
-        return Response(str(e), status=404)
-
-
-@app.route("/stats/current/<string:stat_name>")
-def current(stat_name):
-    """
-    The endpoint to fetch stat from the latest poll,
-    Returns error if sufficient data points are not present.
-    :return: Stat generated by the most recent poll
-    """
-    try:
-        if constants.STAT_REQUEST[stat_name] == constants.CLUSTER_STATE:
-            if Simulator.is_provision_in_progress():
-                return jsonify({"current_stat": constants.CLUSTER_STATE_YELLOW})
-        # Fetches the stat_name for the latest poll
-<<<<<<< HEAD
-        current_stat = DataModel.query.order_by(desc(DataModel.date_created)).with_entities(
-            DataModel.__getattribute__(DataModel, constants.STAT_REQUEST[stat_name])).all()
-=======
-        current = (
-            DataModel.query.order_by(desc(DataModel.date_created))
-            .with_entities(
-                DataModel.__getattribute__(DataModel, constants.STAT_REQUEST[stat_name])
-            )
-            .all()
-        )
->>>>>>> 45ea63b5
-
-        # If expected data points count are not present then respond with error
-        if len(current_stat) == 0:
-            return Response(json.dumps("Not enough Data points"), status=400)
-
-        return jsonify({"current_stat": current_stat[0][constants.STAT_REQUEST[stat_name]]})
-
-    except KeyError:
-        return Response(f'stat not found - {stat_name}', status=404)
-    except Exception as e:
-        return Response(e, status=404)
-
-
-@app.route("/provision/addnode", methods=["POST"])
-def add_node():
-    """
-    Endpoint to simulate that a cluster state change is under provision
-    Expects request body to specify the number of nodes added or removed
-    :return: total number of resultant nodes and duration of cluster state as yellow
-    """
-    try:
-<<<<<<< HEAD
-        # get the number of added nodes from request body
-        nodes = int(request.json['nodes'])
-        sim = Simulator(configs.cluster, configs.data_function, configs.searches, configs.simulation_frequency_minutes)
-        sim.cluster.add_nodes(nodes)
-        cluster_objects = sim.run(24 * 60)
-
-        cluster_objects_post_change = []
-        now = datetime.now()
-        for cluster_obj in cluster_objects:
-            if cluster_obj.date_time >= now:
-                cluster_objects_post_change.append(cluster_obj)
-                task = DataModel(
-                    cpu_usage_percent=cluster_obj.cpu_usage_percent,
-                    memory_usage_percent=cluster_obj.memory_usage_percent,
-                    date_created=cluster_obj.date_time,
-                    total_nodes_count=cluster_obj.total_nodes_count,
-                    status=cluster_obj.status
-                )
-                db.session.merge(task)
-        db.session.commit()
-        plot_data_points(cluster_objects_post_change, skip_data_ingestion=True)
-    except BadRequest as err:
-        return Response(json.dumps("expected key 'nodes'"), status=404)
-    expiry_time = Simulator.create_provisioning_lock()
-    return jsonify({
-        'expiry': expiry_time,
-        'nodes': sim.cluster.total_nodes_count
-    })
-
-
-@app.route('/all')
-def all_data():
-    count = DataModel.query.with_entities(
-        DataModel.cpu_usage_percent,
-        DataModel.memory_usage_percent,
-        DataModel.status
-    ).count()
-    return jsonify(count)
-=======
-        request.json["nodes"]
-    except:
-        return Response(json.dumps("Not enough Data points"), status=404)
-    # Todo - Reflect node count in cluster
-    expiry_time = Simulator.create_provisioning_lock()
-    return jsonify({"expiry": expiry_time})
-
-
-@app.route("/all")
-def all():
-    """
-    Endpoint to fetch the count of datapoints generated by simulator
-    :return: returns the count of total datapoints generated by the simulator
-    """
-    task = DataModel.query.with_entities(
-        DataModel.cpu_usage_percent, DataModel.memory_usage_percent, DataModel.status
-    ).count()
-    return jsonify(task)
->>>>>>> 45ea63b5
-
-
-if __name__ == "__main__":
-    db.create_all()
-
-    # remove any existing provision lock
-    Simulator.remove_provisioning_lock()
-<<<<<<< HEAD
-    # get configs from config yaml
-    configs = parse_config(os.path.join(get_source_code_dir(), constants.CONFIG_FILE_PATH))
-    # create the simulator object
-    sim = Simulator(configs.cluster, configs.data_function, configs.searches, configs.simulation_frequency_minutes)
-    # generate the data points from simulator
-    cluster_objects = sim.run(24 * 60)
-    # save the generated data points to png
-=======
-
-    configs = parse_config(
-        os.path.join(get_source_code_dir(), constants.CONFIG_FILE_PATH)
-    )
-    all_states = [
-        State(**state)
-        for state in configs.data_ingestion.get(constants.DATA_INGESTION_STATES)
-    ]
-    randomness_percentage = configs.data_ingestion.get(
-        constants.DATA_INGESTION_RANDOMNESS_PERCENTAGE
-    )
-
-    data_function = DataIngestion(all_states, randomness_percentage)
-
-    cluster = Cluster(**configs.stats)
-
-    sim = Simulator(
-        cluster,
-        data_function,
-        configs.searches,
-        configs.data_generation_interval_minutes,
-    )
-    # generate the data points from simulator
-    cluster_objects = sim.run(24 * 60)
-    first_data_point_time = cluster_objects[0].date_time
->>>>>>> 45ea63b5
-    plot_data_points(cluster_objects)
-    # save data points inside db
-    for cluster_obj in cluster_objects:
-        task = DataModel(
-            cpu_usage_percent=cluster_obj.cpu_usage_percent,
-            memory_usage_percent=cluster_obj.memory_usage_percent,
-            total_nodes_count=cluster_obj.total_nodes_count,
-            date_created=cluster_obj.date_time,
-            status=cluster_obj.status,
-        )
-        db.session.add(task)
-    db.session.commit()
-
-    # start serving the apis
-    app.run(port=constants.APP_PORT, debug=True)
+import os
+import shutil
+import json
+from datetime import datetime, timedelta
+
+from flask import Flask, jsonify, Response, request
+from flask_sqlalchemy import SQLAlchemy
+from sqlalchemy import text, desc
+from werkzeug.exceptions import BadRequest
+
+import constants
+from config_parser import parse_config, get_source_code_dir
+from data_ingestion import State, DataIngestion
+from cluster import Cluster
+from open_search_simulator import Simulator
+from plotter import plot_data_points
+
+
+app = Flask(__name__)
+app.config["SQLALCHEMY_DATABASE_URI"] = "sqlite:///datapoints.db"
+app.app_context().push()
+if os.path.exists("instance"):
+    shutil.rmtree("instance")
+db = SQLAlchemy(app)
+
+
+# Database model to store the datapoints
+class DataModel(db.Model):
+    status = db.Column(db.String(200))
+    cpu_usage_percent = db.Column(db.Float, default=0)
+    memory_usage_percent = db.Column(db.Float, default=0)
+    shards_count = db.Column(db.Integer, default=0)
+    total_nodes_count = db.Column(db.Integer, default=0)
+    date_created = db.Column(db.DateTime, default=datetime.now(), primary_key=True)
+
+
+def convert_to_hh_mm(duration_in_m):
+    """
+    Converts the duration in minutes to time object of "HH:MM" format
+    :param duration_in_m: represnts the duration in minutes 
+    :return: Time object generated from minutes
+    """
+    time_h_m = "{:02d}:{:02d}".format(*divmod(duration_in_m, 60))
+    time_obj = datetime.strptime(time_h_m, "%H:%M")
+    return time_obj
+
+
+@app.route("/stats/violated/<string:stat_name>/<int:duration>/<float:threshold>")
+def violated_count(stat_name, duration, threshold):
+    """
+    Endpoint fetches the violated count for a requested metric, threshold and duration,
+    :param stat_name: represents the stat that is being queried.
+    :param duration: represents the time period for fetaching the average
+    :param threshold: represents the limit considered for evaluating violated count
+    :return: count of stat exceeding the threshold for a given duration
+    """
+    # calculate time to query for data
+    time_now = datetime.now()
+
+    # Convert the minutes to time object to compare and query for required data points
+    query_begin_time = time_now - timedelta(minutes=duration)
+
+    try:
+        # Fetching the count of data points for given duration.
+        data_point_count = (
+            DataModel.query.order_by(constants.STAT_REQUEST[stat_name])
+            .filter(DataModel.date_created > query_begin_time)
+            .filter(DataModel.date_created < time_now)
+            .count()
+        )
+
+        # If expected data points are not present then respond with error
+        if first_data_point_time > query_begin_time:
+            return Response(json.dumps("Not enough Data points"), status=400)
+
+        # Fetches the count of stat_name that exceeds the threshold for given duration
+        stats = (
+            DataModel.query.order_by(constants.STAT_REQUEST[stat_name])
+            .filter(
+                DataModel.__getattribute__(DataModel, constants.STAT_REQUEST[stat_name])
+                > threshold
+            )
+            .filter(DataModel.date_created > query_begin_time)
+            .filter(DataModel.date_created < time_now)
+            .count()
+        )
+
+        return jsonify({"ViolatedCount": stats})
+
+    except Exception as e:
+        return Response(e, status=404)
+
+
+@app.route("/stats/avg/<string:stat_name>/<int:duration>")
+def average(stat_name, duration):
+    """
+    The endpoint cevaluates average of requested stat for a duration
+    returns error if sufficient data points are not present.
+    :param stat_name: represents the stat that is being queried.
+    :param duration: represents the time period for fetaching the average
+    :return: average of the provided stat name for the decision period.
+    """
+    # calculate time to query for data
+    time_now = datetime.now()
+
+    # Convert the minutes to time object to compare and query for required data points
+    query_begin_time = time_now - timedelta(minutes=duration)
+
+    stat_list = []
+    try:
+        # Fetches list of rows that is filter by stat_name and are filterd by decision period
+        avg_list = (
+            DataModel.query.order_by(constants.STAT_REQUEST[stat_name])
+            .filter(DataModel.date_created > query_begin_time)
+            .filter(DataModel.date_created < time_now)
+            .with_entities(text(constants.STAT_REQUEST[stat_name]))
+            .all()
+        )
+        for avg_value in avg_list:
+            stat_list.append(avg_value[0])
+
+        # If expected data points count are not present then respond with error
+        if first_data_point_time > query_begin_time:
+            return Response(json.dumps("Not enough Data points"), status=400)
+
+        # check if any data points were collected
+        if not stat_list:
+            return Response(json.dumps("Not enough Data points"), status=400)
+
+        # Average, minimum and maximum value of a stat for a given decision period
+        return jsonify(
+            {
+                "avg": sum(stat_list) / len(stat_list),
+                "min": min(stat_list),
+                "max": max(stat_list),
+            }
+        )
+
+    except Exception as e:
+        return Response(str(e), status=404)
+
+
+@app.route("/stats/current/<string:stat_name>")
+def current(stat_name):
+    """
+    The endpoint to fetch stat from the latest poll,
+    Returns error if sufficient data points are not present.
+    :return: Stat generated by the most recent poll
+    """
+    try:
+        if constants.STAT_REQUEST[stat_name] == constants.CLUSTER_STATE:
+            if Simulator.is_provision_in_progress():
+                return jsonify({"current": constants.CLUSTER_STATE_YELLOW})
+        # Fetches the stat_name for the latest poll
+        current_stat = (
+            DataModel.query.order_by(desc(DataModel.date_created))
+            .with_entities(
+                DataModel.__getattribute__(DataModel, constants.STAT_REQUEST[stat_name])
+            )
+            .all()
+        )
+
+        # If expected data points count are not present then respond with error
+        if len(current_stat) == 0:
+            return Response(json.dumps("Not enough Data points"), status=400)
+
+        return jsonify({"current": current_stat[0][constants.STAT_REQUEST[stat_name]]})
+
+    except KeyError:
+        return Response(f'stat not found - {stat_name}', status=404)
+    except Exception as e:
+        return Response(e, status=404)
+
+
+@app.route("/provision/addnode", methods=["POST"])
+def add_node():
+    """
+    Endpoint to simulate that a cluster state change is under provision
+    Expects request body to specify the number of nodes added or removed
+    :return: total number of resultant nodes and duration of cluster state as yellow
+    """
+    try:
+        # get the number of added nodes from request body
+        nodes = int(request.json['nodes'])
+        sim = Simulator(configs.cluster, configs.data_function, configs.searches, configs.simulation_frequency_minutes)
+        sim.cluster.add_nodes(nodes)
+        cluster_objects = sim.run(24 * 60)
+
+        cluster_objects_post_change = []
+        now = datetime.now()
+        for cluster_obj in cluster_objects:
+            if cluster_obj.date_time >= now:
+                cluster_objects_post_change.append(cluster_obj)
+                task = DataModel(
+                    cpu_usage_percent=cluster_obj.cpu_usage_percent,
+                    memory_usage_percent=cluster_obj.memory_usage_percent,
+                    date_created=cluster_obj.date_time,
+                    total_nodes_count=cluster_obj.total_nodes_count,
+                    status=cluster_obj.status
+                )
+                db.session.merge(task)
+        db.session.commit()
+        plot_data_points(cluster_objects_post_change, skip_data_ingestion=True)
+    except BadRequest as err:
+        return Response(json.dumps("expected key 'nodes'"), status=404)
+    expiry_time = Simulator.create_provisioning_lock()
+    return jsonify({
+        'expiry': expiry_time,
+        'nodes': sim.cluster.total_nodes_count
+    })
+
+
+@app.route('/all')
+def all_data():
+    """
+    Endpoint to fetch the count of datapoints generated by simulator
+    :return: returns the count of total datapoints generated by the simulator
+    """
+    count = DataModel.query.with_entities(
+        DataModel.cpu_usage_percent,
+        DataModel.memory_usage_percent,
+        DataModel.status
+    ).count()
+    return jsonify(count)
+
+
+if __name__ == "__main__":
+    db.create_all()
+
+    # remove any existing provision lock
+    Simulator.remove_provisioning_lock()
+    # get configs from config yaml
+    configs = parse_config(os.path.join(get_source_code_dir(), constants.CONFIG_FILE_PATH))
+    # create the simulator object
+    sim = Simulator(configs.cluster, configs.data_function, configs.searches, configs.simulation_frequency_minutes)
+    # generate the data points from simulator
+    cluster_objects = sim.run(24 * 60)
+    first_data_point_time = cluster_objects[0].date_time
+    # save the generated data points to png
+    plot_data_points(cluster_objects)
+    # save data points inside db
+    for cluster_obj in cluster_objects:
+        task = DataModel(
+            cpu_usage_percent=cluster_obj.cpu_usage_percent,
+            memory_usage_percent=cluster_obj.memory_usage_percent,
+            total_nodes_count=cluster_obj.total_nodes_count,
+            date_created=cluster_obj.date_time,
+            status=cluster_obj.status,
+        )
+        db.session.add(task)
+    db.session.commit()
+
+    # start serving the apis
+    app.run(port=constants.APP_PORT, debug=True)