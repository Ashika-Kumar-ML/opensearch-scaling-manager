import sys
import yaml
import os
from pathlib import Path

current_file = Path(__file__).parent.parent.resolve()
test_path = str(os.path.join(str(current_file),"tests","config_test"))
path = os.path.join(str(current_file),"src")
sys.path.insert(0, path)

from config_parser import validate_config


def test_validate_config():
    with open(os.path.join(test_path,"config_1_P.yaml"),"r") as file:
        is_valid,errors = validate_config(yaml.safe_load(file))
        assert is_valid == True
        assert errors == {}


def test_validate_config_without_searches():
    with open(os.path.join(test_path,"config_2_P.yaml"),"r") as file:
        is_valid,errors = validate_config(yaml.safe_load(file))
        assert is_valid == True
        assert errors == {}


def test_validate_config_without_data_ingestion():
    with open(os.path.join(test_path,"config_3_P.yaml"),"r") as file:
        is_valid,errors = validate_config(yaml.safe_load(file))
        assert is_valid == True
        assert errors == {}


def test_validate_config_missing_parameter():
<<<<<<< HEAD
    is_valid, errors = validate_config(
        yaml.safe_load(open("./config_test/config_4_F.yaml", "r"))
    )
    assert is_valid == False
    assert errors == {
        "index_clean_up_age_days": ["required field"],
        "index_roll_over_size_gb": ["required field"],
    }
=======
    with open(os.path.join(test_path,"config_4_F.yaml"),"r") as file:
        is_valid,errors = validate_config(yaml.safe_load(file))
        assert is_valid == False
        assert errors == {
            "index_clean_up_age_days": ["required field"],
            "index_roll_over_size": ["required field"],
        }
>>>>>>> a3ec78c7


def test_validate_config_invalid_data_type():
    with open(os.path.join(test_path,"config_5_F.yaml"),"r") as file:
        is_valid,errors = validate_config(yaml.safe_load(file))
        assert is_valid == False
        assert errors == {
            "data_ingestion": [
                {
                    "states": [
                        {3: [{"ingestion_rate_gb_per_hr": ["must be of number type"]}]}
                    ]
                }
            ]
        }


def test_validate_config_missing_nested_key():
    with open(os.path.join(test_path,"config_6_F.yaml"),"r") as file:
        is_valid,errors = validate_config(yaml.safe_load(file))
        assert is_valid == False
        assert errors == {"searches": [{0: [{"probability": ["required field"]}]}]}
<|MERGE_RESOLUTION|>--- conflicted
+++ resolved
@@ -1,75 +1,64 @@
-import sys
-import yaml
-import os
-from pathlib import Path
-
-current_file = Path(__file__).parent.parent.resolve()
-test_path = str(os.path.join(str(current_file),"tests","config_test"))
-path = os.path.join(str(current_file),"src")
-sys.path.insert(0, path)
-
-from config_parser import validate_config
-
-
-def test_validate_config():
-    with open(os.path.join(test_path,"config_1_P.yaml"),"r") as file:
-        is_valid,errors = validate_config(yaml.safe_load(file))
-        assert is_valid == True
-        assert errors == {}
-
-
-def test_validate_config_without_searches():
-    with open(os.path.join(test_path,"config_2_P.yaml"),"r") as file:
-        is_valid,errors = validate_config(yaml.safe_load(file))
-        assert is_valid == True
-        assert errors == {}
-
-
-def test_validate_config_without_data_ingestion():
-    with open(os.path.join(test_path,"config_3_P.yaml"),"r") as file:
-        is_valid,errors = validate_config(yaml.safe_load(file))
-        assert is_valid == True
-        assert errors == {}
-
-
-def test_validate_config_missing_parameter():
-<<<<<<< HEAD
-    is_valid, errors = validate_config(
-        yaml.safe_load(open("./config_test/config_4_F.yaml", "r"))
-    )
-    assert is_valid == False
-    assert errors == {
-        "index_clean_up_age_days": ["required field"],
-        "index_roll_over_size_gb": ["required field"],
-    }
-=======
-    with open(os.path.join(test_path,"config_4_F.yaml"),"r") as file:
-        is_valid,errors = validate_config(yaml.safe_load(file))
-        assert is_valid == False
-        assert errors == {
-            "index_clean_up_age_days": ["required field"],
-            "index_roll_over_size": ["required field"],
-        }
->>>>>>> a3ec78c7
-
-
-def test_validate_config_invalid_data_type():
-    with open(os.path.join(test_path,"config_5_F.yaml"),"r") as file:
-        is_valid,errors = validate_config(yaml.safe_load(file))
-        assert is_valid == False
-        assert errors == {
-            "data_ingestion": [
-                {
-                    "states": [
-                        {3: [{"ingestion_rate_gb_per_hr": ["must be of number type"]}]}
-                    ]
-                }
-            ]
-        }
-
-
-def test_validate_config_missing_nested_key():
-    with open(os.path.join(test_path,"config_6_F.yaml"),"r") as file:
-        is_valid,errors = validate_config(yaml.safe_load(file))
-        assert is_valid == False
-        assert errors == {"searches": [{0: [{"probability": ["required field"]}]}]}
+import sys
+import yaml
+import os
+from pathlib import Path
+
+current_file = Path(__file__).parent.parent.resolve()
+test_path = str(os.path.join(str(current_file),"tests","config_test"))
+path = os.path.join(str(current_file),"src")
+sys.path.insert(0, path)
+
+from config_parser import validate_config
+
+
+def test_validate_config():
+    with open(os.path.join(test_path,"config_1_P.yaml"),"r") as file:
+        is_valid,errors = validate_config(yaml.safe_load(file))
+        assert is_valid == True
+        assert errors == {}
+
+
+def test_validate_config_without_searches():
+    with open(os.path.join(test_path,"config_2_P.yaml"),"r") as file:
+        is_valid,errors = validate_config(yaml.safe_load(file))
+        assert is_valid == True
+        assert errors == {}
+
+
+def test_validate_config_without_data_ingestion():
+    with open(os.path.join(test_path,"config_3_P.yaml"),"r") as file:
+        is_valid,errors = validate_config(yaml.safe_load(file))
+        assert is_valid == True
+        assert errors == {}
+
+
+def test_validate_config_missing_parameter():
+    with open(os.path.join(test_path,"config_4_F.yaml"),"r") as file:
+        is_valid,errors = validate_config(yaml.safe_load(file))
+        assert is_valid == False
+        assert errors == {
+            "index_clean_up_age_days": ["required field"],
+            "index_roll_over_size_gb": ["required field"],
+        }
+
+
+def test_validate_config_invalid_data_type():
+    with open(os.path.join(test_path,"config_5_F.yaml"),"r") as file:
+        is_valid,errors = validate_config(yaml.safe_load(file))
+        assert is_valid == False
+        assert errors == {
+            "data_ingestion": [
+                {
+                    "states": [
+                        {3: [{"ingestion_rate_gb_per_hr": ["must be of number type"]}]}
+                    ]
+                }
+            ]
+        }
+
+
+def test_validate_config_missing_nested_key():
+    with open(os.path.join(test_path,"config_6_F.yaml"),"r") as file:
+        is_valid,errors = validate_config(yaml.safe_load(file))
+        assert is_valid == False
+        assert errors == {"searches": [{0: [{"probability": ["required field"]}]}]}