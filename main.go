package main

import (
	"fmt"
	"scaling_manager/cluster"
	"scaling_manager/config"
	log "scaling_manager/logger"
<<<<<<< HEAD
	"scaling_manager/provision"
=======
>>>>>>> 341ae26a
	"scaling_manager/task"
	"strings"
	"time"

	"github.com/fsnotify/fsnotify"
)

var State = new(provision.State)

func main() {
	// The following go routine will watch the changes inside config.yaml
	go fileWatch("config.yaml")
	// A periodic check if there is a change in master node to pick up incomplete provisioning
	go periodicProvisionCheck()
	// The polling interval is set to 5 minutes and can be configured.
	ticker := time.Tick(5 * time.Second)
	for range ticker {
		// The recommendation and provisioning should only happen on master node
		if cluster.CheckIfMaster() {
			// This function is responsible for fetching the metrics and pushing it to the index.
			// In starting we will call simulator to provide this details with current timestamp.
			// fetch.FetchMetrics()
			// This function will be responsible for parsing the config file and fill in task_details struct.
			var task = new(task.TaskDetails)
<<<<<<< HEAD

			configStruct, _ := config.GetConfig("config.yaml")
=======
			configStruct, err := config.GetConfig("config.yaml")
			if err != nil {
				log.Error("The recommendation can not be made as there is an error in the validation of config file.")
				log.Error(err.Error())
				continue
			}
>>>>>>> 341ae26a
			task.Tasks = configStruct.TaskDetails
			// This function is responsible for evaluating the task and recommend.
			recommendationList := task.EvaluateTask()
			// This function is responsible for getting the recommendation and provision.
			provision.GetRecommendation(State, recommendationList)
		}
	}
}

// Input:
// Description: It periodically checks if the master node is changed and picks up if there was any ongoing provision operation
// Output:

func periodicProvisionCheck() {
	tick := time.Tick(5 * time.Second)
	previous_master := cluster.GetCurrentMasterIp()
	for range tick {
		current_state := State.GetCurrentState()
		// Call a function which returns the current master node
		current_master := cluster.GetCurrentMasterIp()
		if current_state != "normal" {
			if cluster.CheckIfMaster() {
				if previous_master != current_master {
					// Create a new command struct and call the scaleIn or scaleOut functions
					// Call these scaleOut and scaleIn functions using goroutines so that this periodic check continues
					// command struct to be filled with the recommendation queue and config file
					var command provision.Command
					if strings.Contains(current_state, "scaleup") {
						log.Info("Calling scaleOut")
						isScaledUp := command.ScaleOut(1, State)
						if isScaledUp {
							log.Info("Scaleup completed successfully")
						} else {
							// Add a retry mechanism
							log.Warn("Scaleup failed")
						}
					} else if strings.Contains(current_state, "scaledown") {
						log.Info("Calling scaleIn")
						isScaledDown := command.ScaleIn(1, State)
						if isScaledDown {
							log.Info("Scaledown completed successfully")
						} else {
							// Add a retry mechanism
							log.Warn("Scaledown failed")
						}
					}
				}
			}
		}
		// Update the repvious_master for next loop
		previous_master = current_master
	}
}

func fileWatch(filePath string) {
	//Adding file watcher to detect the change in configuration
	watcher, err := fsnotify.NewWatcher()
	if err != nil {
		log.Error(fmt.Sprintf("ERROR", err))
	}
	defer watcher.Close()
	done := make(chan bool)

	//A go routine that keeps checking for change in configuration
	go func() {
		for {
			select {
			// watch for events
			case event := <-watcher.Events:
				//If there is change in config then clear recommendation queue
				//clearRecommendationQueue()
				log.Error(fmt.Sprintf("EVENT! %#v\n", event))
				log.Error("The recommendation queue will be cleared.")
			case err := <-watcher.Errors:
				log.Error("ERROR in file watcher", err)
			}
		}
	}()

	// Adding fsnotify watcher to keep track of the changes in config file
	if err := watcher.Add(filePath); err != nil {
		log.Error(fmt.Sprintf("ERROR", err))
	}

	<-done
}<|MERGE_RESOLUTION|>--- conflicted
+++ resolved
@@ -5,10 +5,7 @@
 	"scaling_manager/cluster"
 	"scaling_manager/config"
 	log "scaling_manager/logger"
-<<<<<<< HEAD
 	"scaling_manager/provision"
-=======
->>>>>>> 341ae26a
 	"scaling_manager/task"
 	"strings"
 	"time"
@@ -33,17 +30,12 @@
 			// fetch.FetchMetrics()
 			// This function will be responsible for parsing the config file and fill in task_details struct.
 			var task = new(task.TaskDetails)
-<<<<<<< HEAD
-
-			configStruct, _ := config.GetConfig("config.yaml")
-=======
 			configStruct, err := config.GetConfig("config.yaml")
 			if err != nil {
 				log.Error("The recommendation can not be made as there is an error in the validation of config file.")
 				log.Error(err.Error())
 				continue
 			}
->>>>>>> 341ae26a
 			task.Tasks = configStruct.TaskDetails
 			// This function is responsible for evaluating the task and recommend.
 			recommendationList := task.EvaluateTask()
