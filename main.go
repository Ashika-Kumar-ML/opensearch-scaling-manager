package main

import (
	"fmt"
<<<<<<< HEAD
	"scaling_manager/cluster"
	"scaling_manager/config"
	"scaling_manager/provision"
	"scaling_manager/task"
	"strings"
	"time"
=======
	log "scaling_manager/logger"
>>>>>>> a618b0ac

	"github.com/fsnotify/fsnotify"
)

var State = new(provision.State)

func main() {
	// The following go routine will watch the changes inside config.yaml
	go fileWatch("config.yaml")
	// A periodic check if there is a change in master node to pick up incomplete provisioning
	go periodicProvisionCheck()
	// The polling interval is set to 5 minutes and can be configured.
	ticker := time.Tick(5 * time.Second)
	for range ticker {
		// This function is responsible for fetching the metrics and pushing it to the index.
		// In starting we will call simulator to provide this details with current timestamp.
		// fetch.FetchMetrics()
		// This function will be responsible for parsing the config file and fill in task_details struct.
		configStruct, _ := config.GetConfig("config.yaml")
		task.Tasks = configStruct.TaskDetails
		// This function is responsible for evaluating the task and recommend.
		recommendationList := task.EvaluateTask()
		// This function is responsible for getting the recommendation and provision.
		provision.GetRecommendation(State, recommendationList)
	}
}

// Input:
// Description: It periodically checks if the master node is changed and picks up if there was any ongoing provision operation
// Output:

func periodicProvisionCheck() {
	tick := time.Tick(5 * time.Second)
	previous_master := cluster.GetCurrentMasterIp()
	for range tick {
		current_state := State.GetCurrentState()
		// Call a function which returns the current master node
		current_master := cluster.GetCurrentMasterIp()
		if current_state != "normal" {
			if cluster.CheckIfMaster() {
				if previous_master != current_master {
					// Create a new command struct and call the scaleIn or scaleOut functions
					// Call these scaleOut and scaleIn functions using goroutines so that this periodic check continues
					// command struct to be filled with the recommendation queue and config file
					var command provision.Command
					if strings.Contains(current_state, "scaleup") {
						fmt.Println("Calling scaleOut")
						isScaledUp := command.ScaleOut(1, State)
						if isScaledUp {
							fmt.Println("Scaleup completed successfully")
						} else {
							// Add a retry mechanism
							fmt.Println("Scaleup failed")
						}
					} else if strings.Contains(current_state, "scaledown") {
						fmt.Println("Calling scaleIn")
						isScaledDown := command.ScaleIn(1, State)
						if isScaledDown {
							fmt.Println("Scaledown completed successfully")
						} else {
							// Add a retry mechanism
							fmt.Println("Scaledown failed")
						}
					}
				}
			}
		}
		// Update the repvious_master for next loop
		previous_master = current_master
	}
}

func fileWatch(filePath string) {
	//Adding file watcher to detect the change in configuration
	watcher, err := fsnotify.NewWatcher()
	if err != nil {
		log.Error(fmt.Sprintf("ERROR", err))
	}
	defer watcher.Close()
	done := make(chan bool)

	//A go routine that keeps checking for change in configuration
	go func() {
		for {
			select {
			// watch for events
			case event := <-watcher.Events:
				//If there is change in config then clear recommendation queue
				//clearRecommendationQueue()
				log.Error(fmt.Sprintf("EVENT! %#v\n", event))
				log.Error("The recommendation queue will be cleared.")
			case err := <-watcher.Errors:
				log.Error("ERROR in file watcher", err)
			}
		}
	}()

	// Adding fsnotify watcher to keep track of the changes in config file
	if err := watcher.Add(filePath); err != nil {
		log.Error(fmt.Sprintf("ERROR", err))
	}

	<-done
}<|MERGE_RESOLUTION|>--- conflicted
+++ resolved
@@ -2,16 +2,13 @@
 
 import (
 	"fmt"
-<<<<<<< HEAD
 	"scaling_manager/cluster"
 	"scaling_manager/config"
+	log "scaling_manager/logger"
 	"scaling_manager/provision"
 	"scaling_manager/task"
 	"strings"
 	"time"
-=======
-	log "scaling_manager/logger"
->>>>>>> a618b0ac
 
 	"github.com/fsnotify/fsnotify"
 )
