--- conflicted
+++ resolved
@@ -7,10 +7,7 @@
 	"scaling_manager/logger"
 	"scaling_manager/provision"
 	"scaling_manager/task"
-<<<<<<< HEAD
-=======
 	"scaling_manager/utils"
->>>>>>> a879e3ee
 	"strings"
 	"time"
 
@@ -37,12 +34,6 @@
 		state.GetCurrentState()
 		// The recommendation and provisioning should only happen on master node
 		if cluster.CheckIfMaster() && state.CurrentState == "normal" {
-<<<<<<< HEAD
-			// This function is responsible for fetching the metrics and pushing it to the index.
-			// In starting we will call simulator to provide this details with current timestamp.
-			// fetch.FetchMetrics()
-=======
->>>>>>> a879e3ee
 			// This function will be responsible for parsing the config file and fill in task_details struct.
 			var task = new(task.TaskDetails)
 			configStruct, err := config.GetConfig("config.yaml")
@@ -59,15 +50,9 @@
 			fetch.FetchMetrics(osClient)
 			task.Tasks = configStruct.TaskDetails
 			// This function is responsible for evaluating the task and recommend.
-<<<<<<< HEAD
-			recommendationList := task.EvaluateTask()
-			// This function is responsible for getting the recommendation and provision.
-			provision.GetRecommendation(state, recommendationList)
-=======
 			recommendationList := task.EvaluateTask(osClient)
 			// This function is responsible for getting the recommendation and provision.
 			provision.GetRecommendation(state, recommendationList, osClient)
->>>>>>> a879e3ee
 		}
 	}
 }
@@ -91,17 +76,11 @@
 					return
 				}
 				cfg := configStruct.ClusterDetails
-<<<<<<< HEAD
-				if strings.Contains(state.CurrentState, "scaleup") {
-					log.Debug.Println("Calling scaleOut")
-					isScaledUp := provision.ScaleOut(cfg, state)
-=======
 				osClient := utils.CreateOsClient(cfg.OsCredentials.OsAdminUsername,
 					cfg.OsCredentials.OsAdminPassword)
 				if strings.Contains(state.CurrentState, "scaleup") {
 					log.Debug.Println("Calling scaleOut")
 					isScaledUp := provision.ScaleOut(cfg, state, osClient)
->>>>>>> a879e3ee
 					if isScaledUp {
 						log.Info.Println("Scaleup completed successfully")
 					} else {
@@ -110,11 +89,7 @@
 					}
 				} else if strings.Contains(state.CurrentState, "scaledown") {
 					log.Debug.Println("Calling scaleIn")
-<<<<<<< HEAD
-					isScaledDown := provision.ScaleIn(cfg, state)
-=======
 					isScaledDown := provision.ScaleIn(cfg, state, osClient)
->>>>>>> a879e3ee
 					if isScaledDown {
 						log.Info.Println("Scaledown completed successfully")
 					} else {
