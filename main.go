package main

import (
	"scaling_manager/cluster"
	"scaling_manager/config"
	"scaling_manager/logger"
	"scaling_manager/provision"
	"scaling_manager/task"
	"strings"
	"time"

	"github.com/fsnotify/fsnotify"
)

var state = new(provision.State)

var log logger.LOG

func init() {
	log.Init("logger")
	log.Info.Println("Main module initialized")
}

func main() {
	// The following go routine will watch the changes inside config.yaml
	go fileWatch("config.yaml")
	// A periodic check if there is a change in master node to pick up incomplete provisioning
	go periodicProvisionCheck()
	// The polling interval is set to 5 minutes and can be configured.
	ticker := time.Tick(time.Duration(config.PollingInterval) * time.Second)
	for range ticker {
		state.GetCurrentState()
		// The recommendation and provisioning should only happen on master node
		if cluster.CheckIfMaster() && state.CurrentState == "normal" {
			// This function is responsible for fetching the metrics and pushing it to the index.
			// In starting we will call simulator to provide this details with current timestamp.
			// fetch.FetchMetrics()
			// This function will be responsible for parsing the config file and fill in task_details struct.
			var task = new(task.TaskDetails)
			configStruct, err := config.GetConfig("config.yaml")
			if err != nil {
				log.Error.Println("The recommendation can not be made as there is an error in the validation of config file.")
				log.Error.Println(err.Error())
				continue
			}
			task.Tasks = configStruct.TaskDetails
			// This function is responsible for evaluating the task and recommend.
			recommendationList := task.EvaluateTask()
			// This function is responsible for getting the recommendation and provision.
<<<<<<< HEAD
			provision.GetRecommendation(state, recommendationList, configStruct.MonitorWithLogs)
=======
			provision.GetRecommendation(state, recommendationList, osClient, configStruct.MonitorWithSimulator, configStruct.MonitorWithLogs)
>>>>>>> e7bfd3e8
		}
	}
}

// Input:
// Description: It periodically checks if the master node is changed and picks up if there was any ongoing provision operation
// Output:

func periodicProvisionCheck() {
	tick := time.Tick(time.Duration(config.PollingInterval) * time.Second)
	previousMaster := cluster.CheckIfMaster()
	for range tick {
		state.GetCurrentState()
		// Call a function which returns the current master node
		currentMaster := cluster.CheckIfMaster()
		if state.CurrentState != "normal" {
			if !(previousMaster) && currentMaster {
				configStruct, err := config.GetConfig("config.yaml")
				if err != nil {
					log.Warn.Println("Unable to get Config from GetConfig()", err)
					return
				}
				cfg := configStruct.ClusterDetails
				if strings.Contains(state.CurrentState, "scaleup") {
					log.Debug.Println("Calling scaleOut")
					isScaledUp := provision.ScaleOut(cfg, state, configStruct.MonitorWithLogs)
					if isScaledUp {
						log.Info.Println("Scaleup completed successfully")
					} else {
						// Add a retry mechanism
						log.Warn.Println("Scaleup failed")
					}
				} else if strings.Contains(state.CurrentState, "scaledown") {
					log.Debug.Println("Calling scaleIn")
					isScaledDown := provision.ScaleIn(cfg, state, configStruct.MonitorWithLogs)
					if isScaledDown {
						log.Info.Println("Scaledown completed successfully")
					} else {
						// Add a retry mechanism
						log.Warn.Println("Scaledown failed")
					}
				}
			}
		}
		// Update the previousMaster for next loop
		previousMaster = currentMaster
	}
}

func fileWatch(filePath string) {
	//Adding file watcher to detect the change in configuration
	watcher, err := fsnotify.NewWatcher()
	if err != nil {
		log.Error.Println("ERROR: ", err)
	}
	defer watcher.Close()
	done := make(chan bool)

	//A go routine that keeps checking for change in configuration
	go func() {
		for {
			select {
			// watch for events
			case event := <-watcher.Events:
				//If there is change in config then clear recommendation queue
				//clearRecommendationQueue()
				log.Warn.Println("EVENT!", event)
				log.Warn.Println("The recommendation queue will be cleared.")
			case err := <-watcher.Errors:
				log.Error.Println("ERROR in file watcher: ", err)
			}
		}
	}()

	// Adding fsnotify watcher to keep track of the changes in config file
	if err := watcher.Add(filePath); err != nil {
		log.Error.Println("ERROR:", err)
	}

	<-done
}<|MERGE_RESOLUTION|>--- conflicted
+++ resolved
@@ -47,11 +47,7 @@
 			// This function is responsible for evaluating the task and recommend.
 			recommendationList := task.EvaluateTask()
 			// This function is responsible for getting the recommendation and provision.
-<<<<<<< HEAD
-			provision.GetRecommendation(state, recommendationList, configStruct.MonitorWithLogs)
-=======
 			provision.GetRecommendation(state, recommendationList, osClient, configStruct.MonitorWithSimulator, configStruct.MonitorWithLogs)
->>>>>>> e7bfd3e8
 		}
 	}
 }
